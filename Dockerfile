--- conflicted
+++ resolved
@@ -4,11 +4,7 @@
 
 RUN apt-get update && apt-get install -y \
     git \
-<<<<<<< HEAD
     libgl1-mesa-glx \
-=======
-    libglib2.0-0 \
->>>>>>> d59c1706
     && rm -rf /var/lib/apt/lists/*
 
 COPY . .
