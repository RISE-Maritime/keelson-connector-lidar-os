--- conflicted
+++ resolved
@@ -193,22 +193,9 @@
     reflectivity = client.destagger(
         info, lidar_scan.field(client.ChanField.REFLECTIVITY)
     )
-<<<<<<< HEAD
+
     near_ir = client.destagger(
         info, lidar_scan.field(client.ChanField.NEAR_IR))
-=======
-
-    # Image displays correctly 
-    # reflectivity = (reflectivity / np.max(reflectivity) * 255).astype(np.uint8)
-    # cv2.imshow("scaled reflectivity", reflectivity)
-    # key = cv2.waitKey(1) & 0xFF
-
-    logging.debug("Reflectivity shape: %s", reflectivity.shape)
-    logging.debug("reflectivity type: %s", reflectivity.dtype)  # uint16
-    logging.debug("reflectivity: %s", reflectivity)
-
-    near_ir = client.destagger(info, lidar_scan.field(client.ChanField.NEAR_IR))
->>>>>>> a9644260
 
     # Points as [[x, y, z, signal, reflectivity, near_ir], ...]
     points = np.concatenate(
